--- conflicted
+++ resolved
@@ -473,7 +473,6 @@
 }
 
 int
-<<<<<<< HEAD
 msp_set_simulation_model_non_parametric(msp_t *self, int model)
 {
     int ret = 0;
@@ -530,8 +529,6 @@
 }
 
 int
-=======
->>>>>>> d6ec1e04
 msp_set_store_migrations(msp_t *self, bool store_migrations)
 {
     self->store_migrations = store_migrations;
@@ -2377,30 +2374,28 @@
 
 /* Given the specified rate, return the waiting time until the next common ancestor
  * event for the specified population */
+/* static double */
+/* msp_get_population_size(msp_t *self, population_t *pop) */
+/* { */
+/*     double ret = 0; */
+/*     double alpha = pop->growth_rate; */
+/*     double t = self->time; */
+/*     double dt; */
+/*  */
+/*     if (alpha == 0.0) { */
+/*         ret = pop->initial_size; */
+/*     } else { */
+/*         dt = t - pop->start_time; */
+/*         ret = pop->initial_size * exp(-alpha * dt); */
+/*     } */
+/*     return ret; */
+/* } */
+/*  */
+/* static double */
+/* msp_get_common_ancestor_waiting_time_size(msp_t *self, population_t *pop, */
+/*         uint32_t size) */
 static double
-<<<<<<< HEAD
-msp_get_population_size(msp_t *self, population_t *pop)
-{
-    double ret = 0;
-    double alpha = pop->growth_rate;
-    double t = self->time;
-    double dt;
-
-    if (alpha == 0.0) {
-        ret = pop->initial_size;
-    } else {
-        dt = t - pop->start_time;
-        ret = pop->initial_size * exp(-alpha * dt);
-    }
-    return ret;
-}
-
-static double
-msp_get_common_ancestor_waiting_time_size(msp_t *self, population_t *pop,
-        uint32_t size)
-=======
 msp_get_common_ancestor_waiting_time_from_rate(msp_t *self, population_t *pop, double lambda)
->>>>>>> d6ec1e04
 {
     double ret = DBL_MAX;
     double alpha = pop->growth_rate;
@@ -2590,7 +2585,6 @@
     return ret;
 }
 
-<<<<<<< HEAD
 /* List structure for collecting segments by parent */
 typedef struct _segment_list_t {
     avl_node_t *node;
@@ -2713,66 +2707,65 @@
 
 /* The main event loop for the Dirac and Beta multiple merger coalescents.
  */
-static int WARN_UNUSED
-msp_run_multiple_mergers_coalescent(msp_t *self, double max_time, unsigned long max_events)
-{
-    int ret = 0;
-    double lambda, t_temp, t_wait, ca_t_wait, re_t_wait;
-    int64_t num_links;
-    unsigned long events = 0;
-
-    assert(self->num_populations == 1);
-    assert(self->num_sampling_events == 0);
-    assert(self->next_demographic_event == NULL);
-    while (msp_get_num_ancestors(self) > 0
-            && self->time < max_time && events < max_events) {
-        events++;
-        num_links = fenwick_get_total(&self->links);
-        ret = msp_sanity_check(self, num_links);
-        if (ret != 0) {
-            goto out;
-        }
-
-        /* Recombination */
-        lambda = (double) num_links * self->scaled_recombination_rate;
-        re_t_wait = DBL_MAX;
-        if (lambda != 0.0) {
-            re_t_wait = gsl_ran_exponential(self->rng, 1.0 / lambda);
-        }
-        /* Common ancestors */
-        ca_t_wait = DBL_MAX;
-        t_temp = msp_get_multiple_merger_waiting_time(self, 0);
-        if (t_temp < ca_t_wait) {
-            ca_t_wait = t_temp;
-        }
-        t_wait = GSL_MIN(re_t_wait, ca_t_wait);
-        self->time += t_wait;
-        if (re_t_wait == t_wait) {
-            ret = msp_recombination_event(self);
-        } else if (ca_t_wait == t_wait) {
-            if (self->model.type == MSP_MODEL_DIRAC) {
-                ret = msp_multiple_merger_common_ancestor_event_dirac(self);
-                if (ret == 1) {
-                    /* No coalescences happened, and we must cancel this event */
-                    self->time -= t_wait;
-                }
-            } else if (self->model.type == MSP_MODEL_BETA){
-                ret = msp_multiple_merger_common_ancestor_event_beta(self);
-            } else {
-                ret = MSP_ERR_UNDEFINED_MULTIPLE_MERGER_COALESCENT;
-            }
-        }
-        /* Migration ??? */
-        if (ret < 0) {
-            goto out;
-        }
-    }
-out:
-    return ret;
-}
-
-=======
->>>>>>> d6ec1e04
+/* static int WARN_UNUSED */
+/* msp_run_multiple_mergers_coalescent(msp_t *self, double max_time, unsigned long max_events) */
+/* { */
+/*     int ret = 0; */
+/*     double lambda, t_temp, t_wait, ca_t_wait, re_t_wait; */
+/*     int64_t num_links; */
+/*     unsigned long events = 0; */
+/*  */
+/*     assert(self->num_populations == 1); */
+/*     assert(self->num_sampling_events == 0); */
+/*     assert(self->next_demographic_event == NULL); */
+/*     while (msp_get_num_ancestors(self) > 0 */
+/*             && self->time < max_time && events < max_events) { */
+/*         events++; */
+/*         num_links = fenwick_get_total(&self->links); */
+/*         ret = msp_sanity_check(self, num_links); */
+/*         if (ret != 0) { */
+/*             goto out; */
+/*         } */
+/*  */
+/*         #<{(| Recombination |)}># */
+/*         lambda = (double) num_links * self->scaled_recombination_rate; */
+/*         re_t_wait = DBL_MAX; */
+/*         if (lambda != 0.0) { */
+/*             re_t_wait = gsl_ran_exponential(self->rng, 1.0 / lambda); */
+/*         } */
+/*         #<{(| Common ancestors |)}># */
+/*         ca_t_wait = DBL_MAX; */
+/*         t_temp = msp_get_multiple_merger_waiting_time(self, 0); */
+/*         if (t_temp < ca_t_wait) { */
+/*             ca_t_wait = t_temp; */
+/*         } */
+/*         t_wait = GSL_MIN(re_t_wait, ca_t_wait); */
+/*         self->time += t_wait; */
+/*         if (re_t_wait == t_wait) { */
+/*             ret = msp_recombination_event(self); */
+/*         } else if (ca_t_wait == t_wait) { */
+/*             if (self->model.type == MSP_MODEL_DIRAC) { */
+/*                 ret = msp_multiple_merger_common_ancestor_event_dirac(self); */
+/*                 if (ret == 1) { */
+/*                     #<{(| No coalescences happened, and we must cancel this event |)}># */
+/*                     self->time -= t_wait; */
+/*                 } */
+/*             } else if (self->model.type == MSP_MODEL_BETA){ */
+/*                 ret = msp_multiple_merger_common_ancestor_event_beta(self); */
+/*             } else { */
+/*                 ret = MSP_ERR_UNDEFINED_MULTIPLE_MERGER_COALESCENT; */
+/*             } */
+/*         } */
+/*         #<{(| Migration ??? |)}># */
+/*         if (ret < 0) { */
+/*             goto out; */
+/*         } */
+/*     } */
+/* out: */
+/*     return ret; */
+/* } */
+/*  */
+
 /* Runs the simulation backwards in time until either the sample has coalesced,
  * or specified maximum simulation time has been reached or the specified maximum
  * number of events has been reached.
@@ -2791,18 +2784,15 @@
         ret = MSP_ERR_BAD_STATE;
         goto out;
     }
-<<<<<<< HEAD
-    if (model_type == MSP_MODEL_DIRAC || model_type == MSP_MODEL_BETA) {
-        ret = msp_run_multiple_mergers_coalescent(self, max_time, max_events);
-    } else if (model_type == MSP_MODEL_DTWF) {
-        ret = msp_run_wright_fisher(self, max_time, max_events);
-    } else {
-        ret = msp_run_standard_coalescent(self, max_time, max_events);
-=======
+    /* if (model_type == MSP_MODEL_DIRAC || model_type == MSP_MODEL_BETA) { */
+    /*     ret = msp_run_multiple_mergers_coalescent(self, max_time, max_events); */
+    /* } else if (model_type == MSP_MODEL_DTWF) { */
+    /*     ret = msp_run_wright_fisher(self, max_time, max_events); */
+    /* } else { */
+    /*     ret = msp_run_standard_coalescent(self, max_time, max_events); */
     ret = msp_run_coalescent(self, scaled_time, max_events);
     if (ret != 0) {
         goto out;
->>>>>>> d6ec1e04
     }
     ret = msp_flush_edges(self);
     if (ret != 0) {
